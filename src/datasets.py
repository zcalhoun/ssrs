import os
import logging
import numpy as np
import pandas as pd
import joblib

from torchvision import transforms

import albumentations as A
from albumentations.pytorch import ToTensorV2

from .tasks.solar import SolarPVDataset
from .tasks.building import BuildingSegmentationDataset
from .tasks.cropdelineation import CropDelineationDataset


def load(task, normalization="data", augmentations=False, evaluate=False, old=False, size="small"):
    logging.debug(f"In datasets, the task {task} is being loaded.")
<<<<<<< HEAD

=======
>>>>>>> 4059ceaf
    if task == "solar":
        print("Loading solar dataset.")
        return _load_solar_data(normalization, augmentations, evaluate, old)
    elif task == "building":
        print("Loading building dataset.")
        return _load_building_data(normalization, augmentations)
    elif task == "crop_delineation":
        print("Loading crop delineation dataset.")
        return _load_cropdel_data(normalization, augmentations, evaluate)
<<<<<<< HEAD


def _load_cropdel_data(normalization, augmentations, evaluate):
    print(f"Data evaluate: {evaluate}")
    """
    This function takes care of loading the crop segmentation
    data for training the model.
    """
    # Change this to false if you want to use a different set of masks
    mask_filled = False
    data_path = "/scratch/crop-delineation/data/"

    # Get the list of file names to pass.
    file_map = pd.read_csv(data_path + "clean_data.csv")
    train_files = list(file_map[file_map['split'] == 'train']['indices'])
    val_files = list(file_map[file_map['split'] == 'val']['indices'])
    test_files = list(file_map[file_map['split'] == 'test']['indices'])
    if normalization == "data":
        # TODO -- calculate this
        normalize = {"mean": [0.238, 0.297, 0.317], "std": [0.187, 0.123, 0.114]}
    else:
        normalize = {"mean": [0.485, 0.456, 0.406], "std": [0.229, 0.224, 0.225]}
    
    # Add augmentations
    if augmentations:
        print("Adding augmentations...")
        aug = A.Compose(
            [
                A.RandomRotate90(),
                # A.VerticalFlip(),
                # A.Transpose(),
                # A.RandomRotate90(),
                A.Normalize(
                    mean=normalize['mean'],
                    std=normalize['std']
                ),
                ToTensorV2()
            ]
        )

    tr_normalize = transforms.Normalize(mean=normalize["mean"], std=normalize["std"])

    train_transform = transforms.Compose([transforms.ToTensor(), tr_normalize])

    test_transform = transforms.Compose([transforms.ToTensor(), tr_normalize])

    # Create the train dataset
    logging.debug("Creating the training dataset.")
    if augmentations:
        train_dataset = CropDelineationDataset(
            data_path,
            train_files,
            mask_filled,
            transform=train_transform,
            augmentations=aug,
        )
    else:
        train_dataset = CropDelineationDataset(
            data_path, train_files, mask_filled, transform=train_transform
        )
    # Load the test dataset
    logging.debug("Creating the test dataset.")
    val_dataset = CropDelineationDataset(
        data_path, val_files, mask_filled, transform=test_transform
    )
    # Return the training and test dataset
    test_dataset = CropDelineationDataset(
        data_path, test_files, mask_filled, transform=test_transform
    )
    if evaluate:
        return test_dataset
    else:
        return train_dataset, val_dataset
=======
>>>>>>> 4059ceaf


def _load_cropdel_data(normalization, augmentations, evaluate):
    print(f"Data evaluate: {evaluate}")
    """
    This function takes care of loading the crop segmentation
    data for training the model.
    """
    # Change this to false if you want to use a different set of masks
    mask_filled = False
    data_path = "/scratch/crop-delineation/data/"

    # Get the list of file names to pass.
    file_map = pd.read_csv(data_path + "clean_data.csv")
    train_files = list(file_map[file_map['split'] == 'train']['indices'])
    val_files = list(file_map[file_map['split'] == 'val']['indices'])
    test_files = list(file_map[file_map['split'] == 'test']['indices'])
    if normalization == "data":
        # TODO -- calculate this
        normalize = {"mean": [0.238, 0.297, 0.317], "std": [0.187, 0.123, 0.114]}
    else:
        normalize = {"mean": [0.485, 0.456, 0.406], "std": [0.229, 0.224, 0.225]}
    
    # Add augmentations
    if augmentations:
        print("Adding augmentations...")
        aug = A.Compose(
            [
                A.RandomRotate90(),
                # A.VerticalFlip(),
                # A.Transpose(),
                # A.RandomRotate90(),
                A.Normalize(
                    mean=normalize['mean'],
                    std=normalize['std']
                ),
                ToTensorV2()
            ]
        )

    tr_normalize = transforms.Normalize(mean=normalize["mean"], std=normalize["std"])

    train_transform = transforms.Compose([transforms.ToTensor(), tr_normalize])

    test_transform = transforms.Compose([transforms.ToTensor(), tr_normalize])

    # Create the train dataset
    logging.debug("Creating the training dataset.")
    if augmentations:
        train_dataset = CropDelineationDataset(
            data_path,
            train_files,
            mask_filled,
            transform=train_transform,
            augmentations=aug,
        )
    else:
        train_dataset = CropDelineationDataset(
            data_path, train_files, mask_filled, transform=train_transform
        )
    # Load the test dataset
    logging.debug("Creating the test dataset.")
    val_dataset = CropDelineationDataset(
        data_path, val_files, mask_filled, transform=test_transform
    )
    # Return the training and test dataset
    test_dataset = CropDelineationDataset(
        data_path, test_files, mask_filled, transform=test_transform
    )
    if evaluate:
        return test_dataset
    else:
        return train_dataset, val_dataset


def _load_solar_data(normalization, augmentations, evaluate, old=False, size="small"):
    print("Loading solar dataset")
    # Split the data into a train and test set
    data_path = "/scratch/zach/solar-pv/"
    mask_path = "/scratch/zach/mask_tensors/"
    if size == "small":
        print("Loading small dataset")
        files = joblib.load("/scratch/zach/train_test_split_small.joblib")
    else:
        print("Loading full dataset")
        files = joblib.load("/scratch/zach/train_test_split.joblib")
    logging.debug(f"There are {len(files)} files in the Frenso dataset.")

    # Split files into two lists with an 80/20 split.
    # In this case, put every fifth file into the test set.
    if evaluate:
        test_files = files["test"]["mask"]
        train_files = files["train"]["mask"]
    else:
        test_files = files["test"]["empty"] + files["test"]["mask"]
        train_files = files["train"]["empty"] + files["train"]["mask"]

    # We want to ensure that the normalization scheme is considered. In the case
    # that we are using a pretrained method, it might be better to use that
    # pretrained normalization mean and standard deviation. Otherwise, it would
    # be better to use the normalization scheme applied on the original dataset.
    # By specifying 'data', we are saying that we want to use the calculated
    # mean and standard deviation on the dataset. Other normalization methods
    # should be added as more pre-trained methods are supported.
    if normalization == "data":
        # This normalization was calculated by taking several sample
        # images (as tensors) and calculating the average RGB value along with the
        # standard deviation.
        print("Normalizing using the data.")
        if old:
            print("Using old normalization")
            normalize = {'mean': [0.494, 0.491, 0.499], 'std': [0.142, 0.141, 0.135]}
        else:
            print("Using new normalization")
            normalize = {"mean": [0.507, 0.513, 0.461], "std": [0.172, 0.133, 0.114]}
    elif normalization == "imagenet":
        print("Normalize using imagenet.")
        # This normalization scheme uses the means and weights for ImageNet.
        normalize = {"mean": [0.485, 0.456, 0.406], "std": [0.229, 0.224, 0.225]}
    else:
        raise NotImplementedError("This normalization scheme isn't supported.")

    # Include everything but the kitchen sink...
    # we want a large collection of transformations.
    # The first four ensure that each image is represented
    # in 8 separate ways...the next 3 transformations
    # affect the coloration and pixel values, whereas
    # the final 2 ensure that the image is in a format
    # that the model likes.
    if augmentations:
        print("Adding augmentations...")
        aug = A.Compose(
            [
                A.HorizontalFlip(),
                # A.VerticalFlip(),
                # A.Transpose(),
                # A.RandomRotate90(),
                A.Normalize(
                    mean=normalize['mean'],
                    std=normalize['std']
                ),
                ToTensorV2()
            ]
        )

    tr_normalize = transforms.Normalize(mean=normalize["mean"], std=normalize["std"])

    train_transform = transforms.Compose([transforms.ToTensor(), tr_normalize])

    test_transform = transforms.Compose([transforms.ToTensor(), tr_normalize])

    # Load the training dataset
    logging.debug("Creating the training dataset.")
    if augmentations:
        train_dataset = SolarPVDataset(
            data_path,
            train_files,
            mask_path,
            transform=train_transform,
            augmentations=aug,
        )
    else:
        train_dataset = SolarPVDataset(
            data_path, train_files, mask_path, transform=train_transform
        )
    # Load the test dataset
    logging.debug("Creating the test dataset.")
    test_dataset = SolarPVDataset(
        data_path, test_files, mask_path, transform=test_transform
    )
    # Return the training and test dataset
    return train_dataset, test_dataset


def _load_building_data(normalization, augmentations):
    print("Loading building dataset")
    # Paths to train and test set (as split from INRIA)
    train_imgs_path = "/home/sl636/inria/AerialImageDataset/train/train_images/"
    train_masks_path = "/home/sl636/inria/AerialImageDataset/train/train_masks/"
    val_imgs_path = "/home/sl636/inria/AerialImageDataset/train/val_images/"
    val_masks_path = "/home/sl636/inria/AerialImageDataset/train/val_masks/"

    train_imgs = os.listdir(train_imgs_path)
    val_imgs = os.listdir(val_imgs_path)

    logging.debug(
        f"We are using {len(train_imgs)} training images and {len(val_imgs)} validation images from the INRIA building dataset.")

    # We want to ensure that the normalization scheme is considered. In the case
    # that we are using a pretrained method, it might be better to use that
    # pretrained normalization mean and standard deviation. Otherwise, it would
    # be better to use the normalization scheme applied on the original dataset.
    # By specifying 'data', we are saying that we want to use the calculated
    # mean and standard deviation on the dataset. Other normalization methods
    # should be added as more pre-trained methods are supported.
    if normalization == 'data':
        # This normalization was calculated by taking several sample
        # images (as tensors) and calculating the average RGB value along with the
        # standard deviation.
        print("Normalizing using the data.")
        normalize = {
            'mean': [0.501, 0.531, 0.491],
            'std': [0.223, 0.211, 0.202]
        }
    elif normalization == 'imagenet':
        print("Normalize using imagenet.")
        # This normalization scheme uses the means and weights for ImageNet.
        normalize = {
            'mean': [0.485, 0.456, 0.406],
            'std': [0.229, 0.224, 0.225]
        }
    else:
        raise NotImplementedError("This normalization scheme isn't supported.")

    # Include everything but the kitchen sink...
    # we want a large collection of transformations.
    # The first four ensure that each image is represented
    # in 8 separate ways...the next 3 transformations
    # affect the coloration and pixel values, whereas
    # the final 2 ensure that the image is in a format
    # that the model likes.
    if augmentations:
        print("Adding augmentations...")
        aug = A.Compose([
            A.HorizontalFlip(),
            A.VerticalFlip(),
            A.Transpose(),
            A.RandomRotate90(),
        ])

    tr_normalize = transforms.Normalize(
        mean=normalize['mean'], std=normalize['std']
    )

    train_transform = transforms.Compose(
        [
            transforms.ToTensor(),
            tr_normalize
        ]
    )

    test_transform = transforms.Compose(
        [transforms.ToTensor(), tr_normalize]
    )

    # Load the training dataset
    logging.debug("Creating the training dataset.")
    if augmentations:
        train_dataset = BuildingSegmentationDataset(
            train_imgs_path, train_imgs, train_masks_path,
            transform=train_transform, augmentations=aug
        )
    else:
        train_dataset = BuildingSegmentationDataset(
            train_imgs_path, train_imgs, train_masks_path,
            transform=train_transform, augmentations=aug
        )
    # Load the test dataset
    logging.debug("Creating the test dataset.")
    test_dataset = BuildingSegmentationDataset(
        val_imgs_path, val_imgs, val_masks_path,
        transform=test_transform
    )
    # Return the training and test dataset
    return train_dataset, test_dataset<|MERGE_RESOLUTION|>--- conflicted
+++ resolved
@@ -16,10 +16,6 @@
 
 def load(task, normalization="data", augmentations=False, evaluate=False, old=False, size="small"):
     logging.debug(f"In datasets, the task {task} is being loaded.")
-<<<<<<< HEAD
-
-=======
->>>>>>> 4059ceaf
     if task == "solar":
         print("Loading solar dataset.")
         return _load_solar_data(normalization, augmentations, evaluate, old)
@@ -29,83 +25,6 @@
     elif task == "crop_delineation":
         print("Loading crop delineation dataset.")
         return _load_cropdel_data(normalization, augmentations, evaluate)
-<<<<<<< HEAD
-
-
-def _load_cropdel_data(normalization, augmentations, evaluate):
-    print(f"Data evaluate: {evaluate}")
-    """
-    This function takes care of loading the crop segmentation
-    data for training the model.
-    """
-    # Change this to false if you want to use a different set of masks
-    mask_filled = False
-    data_path = "/scratch/crop-delineation/data/"
-
-    # Get the list of file names to pass.
-    file_map = pd.read_csv(data_path + "clean_data.csv")
-    train_files = list(file_map[file_map['split'] == 'train']['indices'])
-    val_files = list(file_map[file_map['split'] == 'val']['indices'])
-    test_files = list(file_map[file_map['split'] == 'test']['indices'])
-    if normalization == "data":
-        # TODO -- calculate this
-        normalize = {"mean": [0.238, 0.297, 0.317], "std": [0.187, 0.123, 0.114]}
-    else:
-        normalize = {"mean": [0.485, 0.456, 0.406], "std": [0.229, 0.224, 0.225]}
-    
-    # Add augmentations
-    if augmentations:
-        print("Adding augmentations...")
-        aug = A.Compose(
-            [
-                A.RandomRotate90(),
-                # A.VerticalFlip(),
-                # A.Transpose(),
-                # A.RandomRotate90(),
-                A.Normalize(
-                    mean=normalize['mean'],
-                    std=normalize['std']
-                ),
-                ToTensorV2()
-            ]
-        )
-
-    tr_normalize = transforms.Normalize(mean=normalize["mean"], std=normalize["std"])
-
-    train_transform = transforms.Compose([transforms.ToTensor(), tr_normalize])
-
-    test_transform = transforms.Compose([transforms.ToTensor(), tr_normalize])
-
-    # Create the train dataset
-    logging.debug("Creating the training dataset.")
-    if augmentations:
-        train_dataset = CropDelineationDataset(
-            data_path,
-            train_files,
-            mask_filled,
-            transform=train_transform,
-            augmentations=aug,
-        )
-    else:
-        train_dataset = CropDelineationDataset(
-            data_path, train_files, mask_filled, transform=train_transform
-        )
-    # Load the test dataset
-    logging.debug("Creating the test dataset.")
-    val_dataset = CropDelineationDataset(
-        data_path, val_files, mask_filled, transform=test_transform
-    )
-    # Return the training and test dataset
-    test_dataset = CropDelineationDataset(
-        data_path, test_files, mask_filled, transform=test_transform
-    )
-    if evaluate:
-        return test_dataset
-    else:
-        return train_dataset, val_dataset
-=======
->>>>>>> 4059ceaf
-
 
 def _load_cropdel_data(normalization, augmentations, evaluate):
     print(f"Data evaluate: {evaluate}")
