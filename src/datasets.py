import os
import logging
import numpy as np
import joblib

from torchvision import transforms

import albumentations as A
from albumentations.pytorch import ToTensorV2

from .tasks.solar import SolarPVDataset
from .tasks.building import BuildingSegmentationDataset


def load(task, normalization="data", augmentations=False, evaluate=False, old=False):
    logging.debug(f"In datasets, the task {task} is being loaded.")
    task_map = {
<<<<<<< HEAD
        "solar": _load_solar_data(normalization, augmentations, evaluate, old),
=======
        "solar": _load_solar_data(normalization, augmentations),
        "building": _load_building_data(normalization, augmentations)
>>>>>>> 5b9020eb
    }
    if task not in task_map:
        logging.error(f"{task} not implemented.")
        raise NotImplementedError("This task is not supported at this time.")
    return task_map[task]


def _load_solar_data(normalization, augmentations, evaluate, old=False):
    # Split the data into a train and test set
    data_path = "/scratch/zach/solar-pv/"
    mask_path = "/scratch/zach/mask_tensors/"
    files = joblib.load("/scratch/zach/train_test_split.joblib")
    logging.debug(f"There are {len(files)} files in the Frenso dataset.")

    # Split files into two lists with an 80/20 split.
    # In this case, put every fifth file into the test set.
    if evaluate:
        test_files = files["test"]["mask"]
        train_files = files["train"]["mask"]
    else:
        test_files = files["test"]["empty"] + files["test"]["mask"]
        train_files = files["train"]["empty"] + files["train"]["mask"]

    # We want to ensure that the normalization scheme is considered. In the case
    # that we are using a pretrained method, it might be better to use that
    # pretrained normalization mean and standard deviation. Otherwise, it would
    # be better to use the normalization scheme applied on the original dataset.
    # By specifying 'data', we are saying that we want to use the calculated
    # mean and standard deviation on the dataset. Other normalization methods
    # should be added as more pre-trained methods are supported.
    if normalization == "data":
        # This normalization was calculated by taking several sample
        # images (as tensors) and calculating the average RGB value along with the
        # standard deviation.
        print("Normalizing using the data.")
        if old:
            print("Using old normalization")
            normalize = {'mean': [0.494, 0.491, 0.499], 'std': [0.142, 0.141, 0.135]}
        else:
            print("Using new normalization")
            normalize = {"mean": [0.507, 0.513, 0.461], "std": [0.172, 0.133, 0.114]}
    elif normalization == "imagenet":
        print("Normalize using imagenet.")
        # This normalization scheme uses the means and weights for ImageNet.
        normalize = {"mean": [0.485, 0.456, 0.406], "std": [0.229, 0.224, 0.225]}
    else:
        raise NotImplementedError("This normalization scheme isn't supported.")

    # Include everything but the kitchen sink...
    # we want a large collection of transformations.
    # The first four ensure that each image is represented
    # in 8 separate ways...the next 3 transformations
    # affect the coloration and pixel values, whereas
    # the final 2 ensure that the image is in a format
    # that the model likes.
    if augmentations:
        print("Adding augmentations...")
        aug = A.Compose(
            [
                A.HorizontalFlip(),
                # A.VerticalFlip(),
                # A.Transpose(),
                # A.RandomRotate90(),
                A.Normalize(
                    mean=normalize['mean'],
                    std=normalize['std']
                ),
                ToTensorV2()
            ]
        )

    tr_normalize = transforms.Normalize(mean=normalize["mean"], std=normalize["std"])

    train_transform = transforms.Compose([transforms.ToTensor(), tr_normalize])

    test_transform = transforms.Compose([transforms.ToTensor(), tr_normalize])

    # Load the training dataset
    logging.debug("Creating the training dataset.")
    if augmentations:
        train_dataset = SolarPVDataset(
            data_path,
            train_files,
            mask_path,
            transform=train_transform,
            augmentations=aug,
        )
    else:
        train_dataset = SolarPVDataset(
            data_path, train_files, mask_path, transform=train_transform
        )
    # Load the test dataset
    logging.debug("Creating the test dataset.")
    test_dataset = SolarPVDataset(
        data_path, test_files, mask_path, transform=test_transform
    )
    # Return the training and test dataset
    return train_dataset, test_dataset


def _load_building_data(normalization, augmentations):
    # Paths to train and test set (as split from INRIA)
    train_imgs_path = "/home/sl636/inria/AerialImageDataset/train/train_images/"
    train_masks_path = "/home/sl636/inria/AerialImageDataset/train/train_masks/"
    val_imgs_path = "/home/sl636/inria/AerialImageDataset/train/val_images/"
    val_masks_path = "/home/sl636/inria/AerialImageDataset/train/val_masks/"

    train_imgs = os.listdir(train_imgs_path)
    val_imgs = os.listdir(val_imgs_path)

    logging.debug(
        f"We are using {len(train_imgs)} training images and {len(val_imgs)} validation images from the INRIA building dataset.")

    # We want to ensure that the normalization scheme is considered. In the case
    # that we are using a pretrained method, it might be better to use that
    # pretrained normalization mean and standard deviation. Otherwise, it would
    # be better to use the normalization scheme applied on the original dataset.
    # By specifying 'data', we are saying that we want to use the calculated
    # mean and standard deviation on the dataset. Other normalization methods
    # should be added as more pre-trained methods are supported.
    if normalization == 'data':
        # This normalization was calculated by taking several sample
        # images (as tensors) and calculating the average RGB value along with the
        # standard deviation.
        print("Normalizing using the data.")
        normalize = {
            'mean': [0.501, 0.531, 0.491],
            'std': [0.223, 0.211, 0.202]
        }
    elif normalization == 'imagenet':
        print("Normalize using imagenet.")
        # This normalization scheme uses the means and weights for ImageNet.
        normalize = {
            'mean': [0.485, 0.456, 0.406],
            'std': [0.229, 0.224, 0.225]
        }
    else:
        raise NotImplementedError("This normalization scheme isn't supported.")

    # Include everything but the kitchen sink...
    # we want a large collection of transformations.
    # The first four ensure that each image is represented
    # in 8 separate ways...the next 3 transformations
    # affect the coloration and pixel values, whereas
    # the final 2 ensure that the image is in a format
    # that the model likes.
    if augmentations:
        print("Adding augmentations...")
        aug = A.Compose([
            A.HorizontalFlip(),
            A.VerticalFlip(),
            A.Transpose(),
            A.RandomRotate90(),
        ])

    tr_normalize = transforms.Normalize(
        mean=normalize['mean'], std=normalize['std']
    )

    train_transform = transforms.Compose(
        [
            transforms.ToTensor(),
            tr_normalize
        ]
    )

    test_transform = transforms.Compose(
        [transforms.ToTensor(), tr_normalize]
    )

    # Load the training dataset
    logging.debug("Creating the training dataset.")
    if augmentations:
        train_dataset = BuildingSegmentationDataset(
            train_imgs_path, train_imgs, train_masks_path,
            transform=train_transform, augmentations=aug
        )
    else:
        train_dataset = BuildingSegmentationDataset(
            train_imgs_path, train_imgs, train_masks_path,
            transform=train_transform, augmentations=aug
        )
    # Load the test dataset
    logging.debug("Creating the test dataset.")
    test_dataset = BuildingSegmentationDataset(
        val_imgs_path, val_imgs, val_masks_path,
        transform=test_transform
    )
    # Return the training and test dataset
    return train_dataset, test_dataset<|MERGE_RESOLUTION|>--- conflicted
+++ resolved
@@ -15,12 +15,8 @@
 def load(task, normalization="data", augmentations=False, evaluate=False, old=False):
     logging.debug(f"In datasets, the task {task} is being loaded.")
     task_map = {
-<<<<<<< HEAD
         "solar": _load_solar_data(normalization, augmentations, evaluate, old),
-=======
-        "solar": _load_solar_data(normalization, augmentations),
         "building": _load_building_data(normalization, augmentations)
->>>>>>> 5b9020eb
     }
     if task not in task_map:
         logging.error(f"{task} not implemented.")
