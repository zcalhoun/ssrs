import os
import logging
import numpy as np
import pandas as pd
import joblib

from torchvision import transforms
from natsort import natsorted
import albumentations as A
from albumentations.pytorch import ToTensorV2

from .tasks.solar import SolarPVDataset
from .tasks.building import BuildingSegmentationDataset
<<<<<<< HEAD


def load(task, normalization='data', augmentations=False, data_size=1024):
    logging.debug(f"In datasets, the task {task} is being loaded.")
    task_map = {
        "solar": _load_solar_data(normalization, augmentations),
        "building": _load_building_data(normalization, augmentations, data_size)
    }
    if task not in task_map.keys():
        logging.error(f"{task} not implemented.")
        raise NotImplementedError("This task is not supported at this time.")
    return task_map[task]
=======
from .tasks.cropdelineation import CropDelineationDataset


def load(task, normalization="data", augmentations=False, evaluate=False, old=False, size="small"):
    logging.debug(f"In datasets, the task {task} is being loaded.")
    if task == "solar":
        print("Loading solar dataset.")
        return _load_solar_data(normalization, augmentations, evaluate, old, size)
    elif task == "building":
        print("Loading building dataset.")
        return _load_building_data(normalization, augmentations)
    elif task == "crop_delineation":
        print("Loading crop delineation dataset.")
        return _load_cropdel_data(normalization, augmentations, evaluate, size)
>>>>>>> bea85699

def _load_cropdel_data(normalization, augmentations, evaluate, size=None):
    print(f"Data evaluate: {evaluate}")
    """
    This function takes care of loading the crop segmentation
    data for training the model.
    """
    # Change this to false if you want to use a different set of masks
    mask_filled = False
    data_path = "/scratch/crop-delineation/data/"
    # This loads the list of files to reference
    file_map = pd.read_csv(data_path + "clean_data.csv")
    if size is not None:
        print(f"Loading crop delineation training data with size {size}.")
        train_files = list(joblib.load(data_path + f"train_{size}.joblib"))
    else:
        print("Loading the complete training dataset.")
        train_files = list(file_map[file_map['split'] == 'train']['indices'])
    
    val_files = list(file_map[file_map['split'] == 'val']['indices'])
    test_files = list(file_map[file_map['split'] == 'test']['indices'])
    if normalization == "data":
        # TODO -- calculate this
        normalize = {"mean": [0.238, 0.297, 0.317], "std": [0.187, 0.123, 0.114]}
    else:
        normalize = {"mean": [0.485, 0.456, 0.406], "std": [0.229, 0.224, 0.225]}
    
    # Add augmentations
    if augmentations:
        print("Adding augmentations...")
        aug = A.Compose(
            [
                A.RandomRotate90(),
                A.VerticalFlip(),
                A.HorizontalFlip(),
                A.Transpose(),
                A.Normalize(
                    mean=normalize['mean'],
                    std=normalize['std']
                ),
                ToTensorV2()
            ]
        )

    tr_normalize = transforms.Normalize(mean=normalize["mean"], std=normalize["std"])

    train_transform = transforms.Compose([transforms.ToTensor(), tr_normalize])

    test_transform = transforms.Compose([transforms.ToTensor(), tr_normalize])

    # Create the train dataset
    logging.debug("Creating the training dataset.")
    if augmentations:
        train_dataset = CropDelineationDataset(
            data_path,
            train_files,
            mask_filled,
            transform=train_transform,
            augmentations=aug,
        )
    else:
        train_dataset = CropDelineationDataset(
            data_path, train_files, mask_filled, transform=train_transform
        )
    # Load the test dataset
    logging.debug("Creating the test dataset.")
    val_dataset = CropDelineationDataset(
        data_path, val_files, mask_filled, transform=test_transform
    )
    # Return the training and test dataset
    test_dataset = CropDelineationDataset(
        data_path, test_files, mask_filled, transform=test_transform
    )
    if evaluate:
        return test_dataset
    else:
        return train_dataset, val_dataset


def _load_solar_data(normalization, augmentations, evaluate, old=False, size="normal"):
    # Split the data into a train and test set
    data_path = "/scratch/zach/solar-pv/"
    mask_path = "/scratch/zach/mask_tensors/"

    if size != 'normal':
        val_files = joblib.load("/scratch/zach/train_test_split_1024.joblib")

        if size == "64":
            print("Loading dataset with 64 training examples")
            files = joblib.load("/scratch/zach/train_test_split_64.joblib")
        elif size == "128":
            print("Loading dataset with 128 training examples")
            files = joblib.load("/scratch/zach/train_test_split_128.joblib")
        elif size == "256":
            print("Loading dataset with 256 training examples")
            files = joblib.load("/scratch/zach/train_test_split_256.joblib")
        elif size == "512":
            print("Loading dataset with 512 training examples")
            files = joblib.load("/scratch/zach/train_test_split_512.joblib")
        elif size == "1024":
            print("Loading dataset with 1024 training examples")
            files = joblib.load("/scratch/zach/train_test_split_1024.joblib")

        # Make sure that the test set is the same for all trials.
        files['test']['mask'] = val_files['test']['mask']
        files['test']['empty'] = val_files['test']['empty']
    else:
        print("Loading full dataset")
        files = joblib.load("/scratch/zach/train_test_split.joblib")
    logging.debug(f"There are {len(files)} files in the Frenso dataset.")

    # Split files into two lists with an 80/20 split.
    # In this case, put every fifth file into the test set.
    if evaluate:
        test_files = files["test"]["mask"]
        train_files = files["train"]["mask"]
    else:
        test_files = files["test"]["empty"] + files["test"]["mask"]
        train_files = files["train"]["empty"] + files["train"]["mask"]

    # We want to ensure that the normalization scheme is considered. In the case
    # that we are using a pretrained method, it might be better to use that
    # pretrained normalization mean and standard deviation. Otherwise, it would
    # be better to use the normalization scheme applied on the original dataset.
    # By specifying 'data', we are saying that we want to use the calculated
    # mean and standard deviation on the dataset. Other normalization methods
    # should be added as more pre-trained methods are supported.
    if normalization == "data":
        # This normalization was calculated by taking several sample
        # images (as tensors) and calculating the average RGB value along with the
        # standard deviation.
        print("Normalizing using the data.")
        if old:
            print("Using old normalization")
            normalize = {'mean': [0.494, 0.491, 0.499], 'std': [0.142, 0.141, 0.135]}
        else:
            print("Using new normalization")
            normalize = {"mean": [0.507, 0.513, 0.461], "std": [0.172, 0.133, 0.114]}
    elif normalization == "imagenet":
        print("Normalize using imagenet.")
        # This normalization scheme uses the means and weights for ImageNet.
        normalize = {"mean": [0.485, 0.456, 0.406], "std": [0.229, 0.224, 0.225]}
    else:
        raise NotImplementedError("This normalization scheme isn't supported.")

    # Include everything but the kitchen sink...
    # we want a large collection of transformations.
    # The first four ensure that each image is represented
    # in 8 separate ways...the next 3 transformations
    # affect the coloration and pixel values, whereas
    # the final 2 ensure that the image is in a format
    # that the model likes.
    if augmentations:
        print("Adding augmentations...")
        aug = A.Compose(
            [
                A.HorizontalFlip(),
                # A.VerticalFlip(),
                # A.Transpose(),
                # A.RandomRotate90(),
                A.Normalize(
                    mean=normalize['mean'],
                    std=normalize['std']
                ),
                ToTensorV2()
            ]
        )

    tr_normalize = transforms.Normalize(mean=normalize["mean"], std=normalize["std"])

    train_transform = transforms.Compose([transforms.ToTensor(), tr_normalize])

    test_transform = transforms.Compose([transforms.ToTensor(), tr_normalize])

    # Load the training dataset
    logging.debug("Creating the training dataset.")
    if augmentations:
        train_dataset = SolarPVDataset(
            data_path,
            train_files,
            mask_path,
            transform=train_transform,
            augmentations=aug,
        )
    else:
        train_dataset = SolarPVDataset(
            data_path, train_files, mask_path, transform=train_transform
        )
    # Load the test dataset
    logging.debug("Creating the test dataset.")
    test_dataset = SolarPVDataset(
        data_path, test_files, mask_path, transform=test_transform
    )
    # Return the training and test dataset
    return train_dataset, test_dataset


def _load_building_data(normalization, augmentations):
    print("Loading building dataset")
    # Paths to train and test set (as split from INRIA)
    train_imgs_path = "/home/sl636/inria/AerialImageDataset/train/train_images/"
    train_masks_path = "/home/sl636/inria/AerialImageDataset/train/train_masks/"
    val_imgs_path = "/home/sl636/inria/AerialImageDataset/train/val_images/"
    val_masks_path = "/home/sl636/inria/AerialImageDataset/train/val_masks/"

    train_imgs = os.listdir(train_imgs_path)
    val_imgs = os.listdir(val_imgs_path)

    logging.debug(
        f"We are using {len(train_imgs)} training images and {len(val_imgs)} validation images from the INRIA building dataset.")

    # We want to ensure that the normalization scheme is considered. In the case
    # that we are using a pretrained method, it might be better to use that
    # pretrained normalization mean and standard deviation. Otherwise, it would
    # be better to use the normalization scheme applied on the original dataset.
    # By specifying 'data', we are saying that we want to use the calculated
    # mean and standard deviation on the dataset. Other normalization methods
    # should be added as more pre-trained methods are supported.
    if normalization == 'data':
        # This normalization was calculated by taking several sample
        # images (as tensors) and calculating the average RGB value along with the
        # standard deviation.
        print("Normalizing using the data.")
        normalize = {
            'mean': [0.501, 0.531, 0.491],
            'std': [0.223, 0.211, 0.202]
        }
    elif normalization == 'imagenet':
        print("Normalize using imagenet.")
        # This normalization scheme uses the means and weights for ImageNet.
        normalize = {
            'mean': [0.485, 0.456, 0.406],
            'std': [0.229, 0.224, 0.225]
        }
    else:
        raise NotImplementedError("This normalization scheme isn't supported.")

    # Include everything but the kitchen sink...
    # we want a large collection of transformations.
    # The first four ensure that each image is represented
    # in 8 separate ways...the next 3 transformations
    # affect the coloration and pixel values, whereas
    # the final 2 ensure that the image is in a format
    # that the model likes.
    if augmentations:
        print("Adding augmentations...")
        aug = A.Compose([
            A.HorizontalFlip(),
            A.VerticalFlip(),
            A.Transpose(),
            A.RandomRotate90(),
        ])

    tr_normalize = transforms.Normalize(
        mean=normalize['mean'], std=normalize['std']
    )

    train_transform = transforms.Compose(
        [
            transforms.ToTensor(),
            tr_normalize
        ]
    )

    test_transform = transforms.Compose(
        [transforms.ToTensor(), tr_normalize]
    )

    # Load the training dataset
    logging.debug("Creating the training dataset.")
    if augmentations:
        train_dataset = BuildingSegmentationDataset(
            train_imgs_path, train_imgs, train_masks_path,
            transform=train_transform, augmentations=aug
        )
    else:
        train_dataset = BuildingSegmentationDataset(
            train_imgs_path, train_imgs, train_masks_path,
            transform=train_transform, augmentations=aug
        )
    # Load the test dataset
    logging.debug("Creating the test dataset.")
    test_dataset = BuildingSegmentationDataset(
        val_imgs_path, val_imgs, val_masks_path,
        transform=test_transform
    )
    # Return the training and test dataset
    return train_dataset, test_dataset


def _load_building_data(normalization, augmentations, data_size):
    # Paths to train and test set (as split from INRIA)
    # train_imgs_path = "/scratch/saad/1000_images/"
    # train_masks_path = "/scratch/saad/1000_masks/"
    # val_imgs_path = "/scratch/saad/1000_val_images/"
    # val_masks_path = "/scratch/saad/1000_val_masks/"

    train_imgs_path = f"/scratch/saad/{data_size}_images/"
    train_masks_path = f"/scratch/saad/{data_size}_masks/"
    val_imgs_path = f"/scratch/saad/{data_size}_val_images/"
    val_masks_path = f"/scratch/saad/{data_size}_val_masks/"

    train_imgs = natsorted(os.listdir(train_imgs_path))
    val_imgs = natsorted(os.listdir(val_imgs_path))

    logging.debug(
        f"We are using {len(train_imgs)} training images and {len(val_imgs)} validation images from the INRIA building dataset.")

    # We want to ensure that the normalization scheme is considered. In the case
    # that we are using a pretrained method, it might be better to use that
    # pretrained normalization mean and standard deviation. Otherwise, it would
    # be better to use the normalization scheme applied on the original dataset.
    # By specifying 'data', we are saying that we want to use the calculated
    # mean and standard deviation on the dataset. Other normalization methods
    # should be added as more pre-trained methods are supported.
    if normalization == 'data':
        # This normalization was calculated by taking several sample
        # images (as tensors) and calculating the average RGB value along with the
        # standard deviation.
        print("Normalizing using the data.")
        normalize = {
            'mean': [0.406, 0.428, 0.394],
            'std': [0.201, 0.183, 0.176]
        }
    elif normalization == 'imagenet':
        print("Normalize using imagenet.")
        # This normalization scheme uses the means and weights for ImageNet.
        normalize = {
            'mean': [0.485, 0.456, 0.406],
            'std': [0.229, 0.224, 0.225]
        }
    else:
        raise NotImplementedError("This normalization scheme isn't supported.")

    # Include everything but the kitchen sink...
    # we want a large collection of transformations.
    # The first four ensure that each image is represented
    # in 8 separate ways...the next 3 transformations
    # affect the coloration and pixel values, whereas
    # the final 2 ensure that the image is in a format
    # that the model likes.
    if augmentations:
        print("Adding augmentations...")
        aug = A.Compose([
            A.HorizontalFlip(),
            A.VerticalFlip(),
            A.Transpose(),
            A.RandomRotate90(),
        ])

    tr_normalize = transforms.Normalize(
        mean=normalize['mean'], std=normalize['std']
    )

    train_transform = transforms.Compose(
        [
            transforms.ToTensor(),
            tr_normalize
        ]
    )

    test_transform = transforms.Compose(
        [transforms.ToTensor(), tr_normalize]
    )

    # Load the training dataset
    logging.debug("Creating the training dataset.")
    if augmentations:
        train_dataset = BuildingSegmentationDataset(
            train_imgs_path, train_imgs, train_masks_path,
            transform=train_transform, augmentations=aug
        )
    else:
        train_dataset = BuildingSegmentationDataset(
            train_imgs_path, train_imgs, train_masks_path,
            transform=train_transform
        )
    # Load the test dataset
    logging.debug("Creating the test dataset.")
    test_dataset = BuildingSegmentationDataset(
        val_imgs_path, val_imgs, val_masks_path,
        transform=test_transform
    )
    # Return the training and test dataset
    return train_dataset, test_dataset<|MERGE_RESOLUTION|>--- conflicted
+++ resolved
@@ -11,24 +11,10 @@
 
 from .tasks.solar import SolarPVDataset
 from .tasks.building import BuildingSegmentationDataset
-<<<<<<< HEAD
-
-
-def load(task, normalization='data', augmentations=False, data_size=1024):
-    logging.debug(f"In datasets, the task {task} is being loaded.")
-    task_map = {
-        "solar": _load_solar_data(normalization, augmentations),
-        "building": _load_building_data(normalization, augmentations, data_size)
-    }
-    if task not in task_map.keys():
-        logging.error(f"{task} not implemented.")
-        raise NotImplementedError("This task is not supported at this time.")
-    return task_map[task]
-=======
 from .tasks.cropdelineation import CropDelineationDataset
 
 
-def load(task, normalization="data", augmentations=False, evaluate=False, old=False, size="small"):
+def load(task, normalization="data", augmentations=False, data_size=1024, evaluate=False, old=False, size="small"):
     logging.debug(f"In datasets, the task {task} is being loaded.")
     if task == "solar":
         print("Loading solar dataset.")
@@ -39,7 +25,6 @@
     elif task == "crop_delineation":
         print("Loading crop delineation dataset.")
         return _load_cropdel_data(normalization, augmentations, evaluate, size)
->>>>>>> bea85699
 
 def _load_cropdel_data(normalization, augmentations, evaluate, size=None):
     print(f"Data evaluate: {evaluate}")
@@ -327,101 +312,4 @@
         transform=test_transform
     )
     # Return the training and test dataset
-    return train_dataset, test_dataset
-
-
-def _load_building_data(normalization, augmentations, data_size):
-    # Paths to train and test set (as split from INRIA)
-    # train_imgs_path = "/scratch/saad/1000_images/"
-    # train_masks_path = "/scratch/saad/1000_masks/"
-    # val_imgs_path = "/scratch/saad/1000_val_images/"
-    # val_masks_path = "/scratch/saad/1000_val_masks/"
-
-    train_imgs_path = f"/scratch/saad/{data_size}_images/"
-    train_masks_path = f"/scratch/saad/{data_size}_masks/"
-    val_imgs_path = f"/scratch/saad/{data_size}_val_images/"
-    val_masks_path = f"/scratch/saad/{data_size}_val_masks/"
-
-    train_imgs = natsorted(os.listdir(train_imgs_path))
-    val_imgs = natsorted(os.listdir(val_imgs_path))
-
-    logging.debug(
-        f"We are using {len(train_imgs)} training images and {len(val_imgs)} validation images from the INRIA building dataset.")
-
-    # We want to ensure that the normalization scheme is considered. In the case
-    # that we are using a pretrained method, it might be better to use that
-    # pretrained normalization mean and standard deviation. Otherwise, it would
-    # be better to use the normalization scheme applied on the original dataset.
-    # By specifying 'data', we are saying that we want to use the calculated
-    # mean and standard deviation on the dataset. Other normalization methods
-    # should be added as more pre-trained methods are supported.
-    if normalization == 'data':
-        # This normalization was calculated by taking several sample
-        # images (as tensors) and calculating the average RGB value along with the
-        # standard deviation.
-        print("Normalizing using the data.")
-        normalize = {
-            'mean': [0.406, 0.428, 0.394],
-            'std': [0.201, 0.183, 0.176]
-        }
-    elif normalization == 'imagenet':
-        print("Normalize using imagenet.")
-        # This normalization scheme uses the means and weights for ImageNet.
-        normalize = {
-            'mean': [0.485, 0.456, 0.406],
-            'std': [0.229, 0.224, 0.225]
-        }
-    else:
-        raise NotImplementedError("This normalization scheme isn't supported.")
-
-    # Include everything but the kitchen sink...
-    # we want a large collection of transformations.
-    # The first four ensure that each image is represented
-    # in 8 separate ways...the next 3 transformations
-    # affect the coloration and pixel values, whereas
-    # the final 2 ensure that the image is in a format
-    # that the model likes.
-    if augmentations:
-        print("Adding augmentations...")
-        aug = A.Compose([
-            A.HorizontalFlip(),
-            A.VerticalFlip(),
-            A.Transpose(),
-            A.RandomRotate90(),
-        ])
-
-    tr_normalize = transforms.Normalize(
-        mean=normalize['mean'], std=normalize['std']
-    )
-
-    train_transform = transforms.Compose(
-        [
-            transforms.ToTensor(),
-            tr_normalize
-        ]
-    )
-
-    test_transform = transforms.Compose(
-        [transforms.ToTensor(), tr_normalize]
-    )
-
-    # Load the training dataset
-    logging.debug("Creating the training dataset.")
-    if augmentations:
-        train_dataset = BuildingSegmentationDataset(
-            train_imgs_path, train_imgs, train_masks_path,
-            transform=train_transform, augmentations=aug
-        )
-    else:
-        train_dataset = BuildingSegmentationDataset(
-            train_imgs_path, train_imgs, train_masks_path,
-            transform=train_transform
-        )
-    # Load the test dataset
-    logging.debug("Creating the test dataset.")
-    test_dataset = BuildingSegmentationDataset(
-        val_imgs_path, val_imgs, val_masks_path,
-        transform=test_transform
-    )
-    # Return the training and test dataset
     return train_dataset, test_dataset