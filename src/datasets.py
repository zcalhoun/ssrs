--- conflicted
+++ resolved
@@ -16,8 +16,6 @@
 
 def load(task, normalization="data", augmentations=False, evaluate=False, old=False, size="small"):
     logging.debug(f"In datasets, the task {task} is being loaded.")
-<<<<<<< HEAD
-
     if task == "solar":
         print("Loading solar dataset.")
         return _load_solar_data(normalization, augmentations, evaluate, old)
@@ -100,15 +98,6 @@
         return test_dataset
     else:
         return train_dataset, val_dataset
-=======
-    if task == "solar":
-        return _load_solar_data(normalization, augmentations, evaluate, old, size)
-    elif task == "building":
-        return _load_building_data(normalization, augmentations)
-    else:
-        logging.error(f"{task} not implemented.")
-        raise NotImplementedError("This task is not supported at this time.")
->>>>>>> 28aa351d
 
 
 def _load_solar_data(normalization, augmentations, evaluate, old=False, size="small"):
