--- conflicted
+++ resolved
@@ -26,12 +26,7 @@
         print("Loading crop delineation dataset.")
         return _load_cropdel_data(normalization, augmentations, evaluate, size)
 
-<<<<<<< HEAD
-def _load_cropdel_data(normalization, augmentations, evaluate):
-=======
-
 def _load_cropdel_data(normalization, augmentations, evaluate, size=None):
->>>>>>> 98c5810c
     print(f"Data evaluate: {evaluate}")
     """
     This function takes care of loading the crop segmentation
