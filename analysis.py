"""
This code handles the analysis process so reports can easily be generated that
evaluate how well models perform.

Visuals to include:
* Training / validation curves
* A few training examples (todo -- look at which examples are particularly difficult)
* Precision / recall curves. (todo -- create this curve automatically)

Metrics to include:
* IoU of final model and of best model.
* Pixel based Precision / Recall.

"""

import os
import argparse
import pandas as pd
import numpy as np
import copy
import matplotlib.pyplot as plt
import joblib

from sklearn.metrics import precision_recall_curve

from PIL import Image

from src import datasets
from models import encoders, decoders

import torch


def main(args):

    # Check if directory exists. If not, then create the directory

    if ~os.path.exists(args.dump_path):
        print("Path doesn't exist")
        os.makedirs(args.dump_path)

    # First off, create the train/val curve.
    create_train_val_curve(args.experiment_path)

    # You only need the test dataset output.
<<<<<<< HEAD
    test_dataset = datasets.load(task=args.task, evaluate=True, normalization=args.normalization, old=False)
=======
    _, test_dataset = datasets.load(task=args.task, normalization=args.normalization, old=False, size=args.data_size)
>>>>>>> 28aa351d

    model = Model(args.experiment_path, args.device, args.model_type)
    model.to(args.device)

    preds = []
    targets = []
    calc_iou = JaccardIndex()
    iou_results = []
    # Iterate through the test images.
    for i, (img, mask) in enumerate(test_dataset):
        if i % 100 == 0:
            print(f"On {i} of {len(test_dataset)} examples.")
        # Load through the model.
        file_name = test_dataset.files[i]
        img = img.to(args.device)
        mask = mask.to(args.device)
        with torch.no_grad():
            output = model(torch.reshape(img, (1, 3, 224, 224)))

        # Convert output to labels
        if mask.sum().item() > 0:
            contains_mask = True
        else:
            contains_mask = False
            if output.sum().item() == 0:
                iou_results.append([file_name, contains_mask, 0])
                continue
            
        # Calculate IoU
        iou = calc_iou.update(output, mask)
        # pdb.set_trace()
        iou_results.append([file_name, contains_mask, iou])
        # Calculate precision / recall
        preds.append(output.cpu().numpy().flatten())
        targets.append(mask.cpu().numpy().flatten())
        # prc.update(output, mask)

    print(f"Experiment path: {args.experiment_path}")
    print(f"IoU: {calc_iou.value}")

    # Create figure for the examples
<<<<<<< HEAD
    print("Generating examples...")
=======
    # print("Generating examples...")
>>>>>>> 28aa351d
    # generate_examples(model, test_dataset, args.task, args.dump_path)
    # Save iou as pandas array
    iou_results.append(['total', None, calc_iou.value])
    df = pd.DataFrame(iou_results, columns=['file_name', 'contains_mask', 'iou'])
    df.to_csv(os.path.join(args.dump_path, 'iou.csv'))

    create_precision_recall_curve(preds, targets, args.dump_path)


def create_images_only(args):
    """
    This function is meant as a helpful way to generate images when you
    find more interesting examples you want to look at.
    """
    test_dataset = datasets.load(task=args.task, evaluate=True, normalization=args.normalization, old=False)
    model = Model(args.experiment_path, args.device, args.model_type)
    model.to(args.device)
    generate_examples(model, test_dataset, args.task, args.dump_path)


@torch.no_grad()
def generate_examples(model, dataset, task, dump_path, threshold=0.5):

    # These examples were found to have high standard deviation in the calculated 
    # IoU values, so I will use them as the examples to look at
    print(task)
    if task == 'solar':
        examples = [5908, 5116, 5469, 6675, 6280, 6363, 4860, 4790, 6575, 4756]
        data_path = "/scratch/zach/solar-pv/"
        mask_path = "/scratch/zach/mask_tensors/"
    else:
        raise ValueError("This task is not supported for analysis")

    for example in examples:
        # Load through the model.
        img, mask = dataset[example]
        img1 = img.to(model.device)

        output = model(torch.reshape(img1, (1, 3, 224, 224)))

        # img = img.detach().cpu().reshape([1,3,224,224])
        output = output.detach().cpu().numpy().reshape(224, 224)

        file_name = dataset.files[example]
        img = Image.open(data_path + file_name)
        mask = torch.load(mask_path + file_name.split(".")[0] + '.pt')

        output[output < threshold] = 0
        output[output > threshold] = 1
        plt.clf()
        plt.figure(figsize=(20, 10))
        plt.subplot(1, 3, 1)
        plt.imshow(img)
        plt.xlabel("Image")
        plt.subplot(1, 3, 2)
        plt.imshow(mask[0])
        plt.xlabel("Actual mask")
        plt.subplot(1, 3, 3)
        plt.imshow(output)
        plt.xlabel("Predicted image")

        file_name = dataset.files[example].split(".")[0]

        plt.savefig(os.path.join(dump_path, file_name + ".png"))


def create_precision_recall_curve(preds, targets, dump_path):
    preds = np.array(preds).flatten()
    targets = np.array(targets).flatten()

    precision, recall, t = precision_recall_curve(targets, preds)
    plt.clf()
    plt.plot(recall, precision)
    plt.xlabel("Recall")
    plt.ylabel("Precision")
    plt.savefig(os.path.join(dump_path, "precision_recall.png"))

    df = pd.DataFrame({
        'recall': recall,
        'precision': precision
    })

    max_f1 = ((2 * precision * recall) / (precision + recall)).max()

    print(f"The max F1 score is {max_f1}.")
    df.to_csv(os.path.join(dump_path, "precision_recall.csv"))


class JaccardIndex():
    def __init__(self, threshold=0.5):
        self.numerator = 0
        self.denominator = 0
        self.value = 0
        # In case we want to change the threshold
        self.threshold = threshold

    def update(self, preds, target):
        o_2 = copy.deepcopy(preds)
        o_2[o_2 < self.threshold] = 0
        o_2[o_2 >= self.threshold] = 1

        intersection = (o_2 * target).sum()

        union = o_2.sum() + target.sum() - intersection

        # Prevent dividing by zero
        if union == 0:
            return 0
        self.numerator += intersection
        self.denominator += union
        self.value = self.numerator / self.denominator

        return (intersection / union).item()

    def __repr__(self):
        return self.numerator / self.denominator


class PrecisionRecall():
    def __init__(self, thresholds):
        self.thresholds = thresholds
        self.scores = []
        # Create a place to store all of the scores
        for i in range(len(thresholds)):
            self.scores.append({
                'tp': 0,
                'fp': 0,
                'tn': 0,
                'fn': 0
            })

    def update(self, pred, target):
        all_ones = torch.ones(target.shape).to(target.device)
        if (pred.sum() < self.thresholds.min()) and (target.sum() == 0):
            # Don't worry about calculating true negatives.
            return

        for i, threshold in enumerate(self.thresholds):
            # Calculate the tp, fp, fn, tn for each of the
            # thresholds
            # Calculate mask for threshold
            output = copy.deepcopy(pred[0])
            output[output < threshold] = 0
            output[output >= threshold] = 1
            # Calculate tp, fp, tn, fp and add it to
            # the scores.
            self.scores[i]['tp'] += (output * target).sum().type(torch.int).item()
            self.scores[i]['fp'] += (
                output * (all_ones - target)
            ).sum().type(torch.int).item()
            self.scores[i]['tn'] += (
                (all_ones - output) * (all_ones - target)
            ).sum().type(torch.int).item()
            self.scores[i]['fn'] += (
                (all_ones - output) * target
            ).sum().type(torch.int).item()

    def get_max_f1(self,):
        best_f1 = 0
        eps = 1e-6 # Needed to prevent dividing by zero
        for score in self.scores:
            precision = (score['tp'] + eps) / (score['tp'] + score['fp'] + eps)
            recall = score['tp'] / (score['tp'] + score['fn'])
            f1 = (2 * precision * recall) / (precision + recall)
            if f1 > best_f1:
                best_f1 = f1

        return best_f1


def create_train_val_curve(experiment_path, figsize=(5, 5)):
    df = pd.read_csv(os.path.join(experiment_path, "performance.csv"))

    train = df[df["stage"] == "train"]
    val = df[df["stage"] == "val"]

    plt.figure(figsize=figsize)
    plt.plot(train["epoch"], train["loss"], label="train")
    plt.plot(val["epoch"], val["loss"], label="val")
    plt.xlabel("Epoch")
    plt.ylabel("Avg Loss (1 - SoftIoU)")
    plt.legend()
    plt.savefig(os.path.join(experiment_path, "train_val.png"))
    plt.clf()


class Model:
    def __init__(self, data_path, device, model_type="best"):
        self.data_path = data_path
        self.model_type = model_type
        self.device = device
        
        self.encoder = encoders.load('none')
        self.encoder.load_state_dict(torch.load(
            os.path.join(self.data_path, "enc_" + model_type + ".pt")
        ))
        self.decoder = decoders.load('unet', self.encoder)

        self.decoder.load_state_dict(torch.load(
            os.path.join(self.data_path, "dec_" + model_type + ".pt")
        ))

        # Make sure the model is in evaluate mode.
        self.encoder.eval()
        self.decoder.eval()

    @torch.no_grad()
    def __call__(self, inp):

        output = self.encoder(inp)
        output = self.decoder(output)
        output = torch.sigmoid(output)

        return output

    def to(self, device):
        self.encoder = self.encoder.to(device)
        self.decoder = self.decoder.to(device)


if __name__ == "__main__":
    parser = argparse.ArgumentParser(
        description="This script handles analysis creation."
    )
    parser.add_argument(
        "--task",
        choices=["solar", "crop_delineation"],
        type=str,
        help="The task of the experiment to analyze.",
        required=True
    )

    parser.add_argument("--experiment_path", type=str, help="The path from which to load model results.", required=True)
    parser.add_argument(
        "--model_type",
        type=str,
        default="best",
        help="""By default, the best model is chosen. However,if 
        you save multiple models during training, you could select another model.""",
    )
    parser.add_argument(
        "--normalization",
        type=str,
        default="imagenet",
        choices=["imagenet", "data"],
        required=True
    )
    parser.add_argument("--device", type=str, default="cuda:0")
    parser.add_argument(
        "--threshold",
        type=float,
        default=0.5,
        help="The threshold between classes for IoU loss.",
    )
    parser.add_argument(
        "--dump_path",
        type=str,
        help="Where to put analysis results.",
        required=True
    )

    parser.add_argument(
        "--generate_examples_only",
        type=bool,
        default=False,
        help="If you only want to generate samples rather than calculate statistics."
    )

    parser.add_argument(
        "--data_size",
        type=str,
        default='normal',
        help="Use this if you want to look at a smaller dataset."
    )

    args = parser.parse_args()

    if args.generate_examples_only:
        create_images_only(args)
    else:
        main(args)<|MERGE_RESOLUTION|>--- conflicted
+++ resolved
@@ -43,11 +43,7 @@
     create_train_val_curve(args.experiment_path)
 
     # You only need the test dataset output.
-<<<<<<< HEAD
-    test_dataset = datasets.load(task=args.task, evaluate=True, normalization=args.normalization, old=False)
-=======
     _, test_dataset = datasets.load(task=args.task, normalization=args.normalization, old=False, size=args.data_size)
->>>>>>> 28aa351d
 
     model = Model(args.experiment_path, args.device, args.model_type)
     model.to(args.device)
@@ -88,12 +84,6 @@
     print(f"Experiment path: {args.experiment_path}")
     print(f"IoU: {calc_iou.value}")
 
-    # Create figure for the examples
-<<<<<<< HEAD
-    print("Generating examples...")
-=======
-    # print("Generating examples...")
->>>>>>> 28aa351d
     # generate_examples(model, test_dataset, args.task, args.dump_path)
     # Save iou as pandas array
     iou_results.append(['total', None, calc_iou.value])
