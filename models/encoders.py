import logging

import torch
from torchvision.models import resnet50 as r50

from .base import resnet


def load(encoder_name):
    if encoder_name == "swav":
        print("Loading swav-imagenet pretrained weights.")
        return _load_swav()
    elif encoder_name == "none":
        print("Loading encoder with no pretrained weights.")
        return _load_base()
    elif encoder_name == "imagenet":
        print("Loading supervised ResNet model.")
        return _load_imagenet()
<<<<<<< HEAD
    elif encoder_name == "swav-b1":
        print("Loading swav-b1.")
        return _load_swav_b1()
=======
    elif encoder_name == "swav-s3":
        print("Loading swav-solar-3 pretrained weights.")
        return _load_swav_pretrained('./models/swav/swav-s3.pt')
    elif encoder_name == "swav-s4":
        print("Loading swav-solar-4 pretrained weights.")
        return _load_swav_pretrained('./models/swav/swav-s4.pt')
    elif encoder_name == "swav-s2":
        print("Loading swav-solar-2 pretrained weights.")
        return _load_swav_pretrained('./models/swav/swav-s2.pt')
    elif encoder_name == "swav-s1":
        print("Loading swav-solar-1 pretrained weights.")
        return _load_swav_pretrained('./models/swav/swav-s1.pt')
    elif encoder_name == "swav-c1":
        print("Loading swav-crop-1 pretrained weights.")
        return _load_swav_pretrained('./models/swav/swav-c1.pt')
    elif encoder_name == "swav-c2":
        print("Loading swav-crop-2 pretrained weights.")
        return _load_swav_pretrained('./models/swav/swav-c2.pt')
>>>>>>> bea85699
    else:
        logging.error(f"Encoder {encoder_name} not implemented.")
        raise NotImplementedError


<<<<<<< HEAD
=======
def _load_swav_pretrained(model_path):
    """
    This function loads the swav encoder pretrained on the solar training
    dataset.
    """
    state_dict = torch.load(model_path)
    base_model = resnet.resnet50(inter_features=True)
    base_model.load_state_dict(state_dict)

    return base_model


>>>>>>> bea85699
def _load_imagenet():
    """
    This model loads the weights from the SwAV model and places them
    onto this version of the ResNet model which allows the layers
    to be passed forward 

    """
    model = r50(pretrained=True)
    return _append_state_dict_to_resnet(model.state_dict())


def _load_base():
    # This only loads the base encoder model
    # with no pretrained weights
    base_model = resnet.resnet50(inter_features=True)
    return base_model


def _load_swav():
    """
    This model loads the weights from the SwAV model and places them
    onto this version of the ResNet model which allows the layers
    to be passed forward 

    """
    model = torch.hub.load("facebookresearch/swav:main", "resnet50")
    return _append_state_dict_to_resnet(model.state_dict())


<<<<<<< HEAD
def _load_swav_b1():
    """
    This model loads the weights from the SwAV model that's trained
    on the target data using its mean and standard deviation for the 
    normalization scheme and places them onto this version of the 
    ResNet model which allows the layers to be passed forward 

    """
    model = torch.load("/scratch/swav-models/swav-b1.pt")
    return _append_state_dict_to_resnet_2(model)


def _append_state_dict_to_resnet_2(state_dict):
    # Instantiate the version of ResNet that we want
    # and load the weights on top of this model.
    # For semantic segmentation, we need inter_features
    # to be true.
    #
    # As we add more functionality, this piece of code
    # will need to change.
    base_model = resnet.resnet50(inter_features=True)
    base_model.load_state_dict(state_dict)
    return base_model


=======
>>>>>>> bea85699
def _append_state_dict_to_resnet(state_dict):

    # Remove keys that we don't need
    state_dict.pop("fc.bias")
    state_dict.pop("fc.weight")

    # Instantiate the version of ResNet that we want
    # and load the weights on top of this model.
    # For semantic segmentation, we need inter_features
    # to be true.
    #
    # As we add more functionality, this piece of code
    # will need to change.
    base_model = resnet.resnet50(inter_features=True)
    base_model.load_state_dict(state_dict)
    return base_model<|MERGE_RESOLUTION|>--- conflicted
+++ resolved
@@ -16,11 +16,9 @@
     elif encoder_name == "imagenet":
         print("Loading supervised ResNet model.")
         return _load_imagenet()
-<<<<<<< HEAD
     elif encoder_name == "swav-b1":
         print("Loading swav-b1.")
         return _load_swav_b1()
-=======
     elif encoder_name == "swav-s3":
         print("Loading swav-solar-3 pretrained weights.")
         return _load_swav_pretrained('./models/swav/swav-s3.pt')
@@ -39,14 +37,11 @@
     elif encoder_name == "swav-c2":
         print("Loading swav-crop-2 pretrained weights.")
         return _load_swav_pretrained('./models/swav/swav-c2.pt')
->>>>>>> bea85699
     else:
         logging.error(f"Encoder {encoder_name} not implemented.")
         raise NotImplementedError
 
 
-<<<<<<< HEAD
-=======
 def _load_swav_pretrained(model_path):
     """
     This function loads the swav encoder pretrained on the solar training
@@ -59,7 +54,6 @@
     return base_model
 
 
->>>>>>> bea85699
 def _load_imagenet():
     """
     This model loads the weights from the SwAV model and places them
@@ -82,14 +76,12 @@
     """
     This model loads the weights from the SwAV model and places them
     onto this version of the ResNet model which allows the layers
-    to be passed forward 
-
+    to be passed forward
     """
     model = torch.hub.load("facebookresearch/swav:main", "resnet50")
     return _append_state_dict_to_resnet(model.state_dict())
 
 
-<<<<<<< HEAD
 def _load_swav_b1():
     """
     This model loads the weights from the SwAV model that's trained
@@ -115,8 +107,6 @@
     return base_model
 
 
-=======
->>>>>>> bea85699
 def _append_state_dict_to_resnet(state_dict):
 
     # Remove keys that we don't need
