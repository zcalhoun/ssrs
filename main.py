import os
import argparse
import logging
from itertools import chain

import torch
from torch.utils.data import DataLoader

from src import datasets, utils, metrics
from models import encoders, decoders

# Create parser
parser = argparse.ArgumentParser(
    description="""This script loads an encoder, a decoder, and a 
    task, then trains using the specified set up on that task."""
)

###################
# Data args
###################
parser.add_argument(
<<<<<<< HEAD
    "--task", type=str, default=None, choices=['solar', 'building'], required=True,
=======
    "--task",
    type=str,
    default=None,
    choices=["solar", "crop_delineation"],
    required=True,
>>>>>>> bea85699
    help="""The training task to attempt. Valid tasks 
    include 'solar' [todo -- add the list of tasks as they are developed].""",
)
parser.add_argument(
    "--batch_size",
    type=int,
    default=16,
    help="""Batch size for the data. Default is 16, as this
    was found to work optimally on the GPUs we experiment with.""",
)
parser.add_argument(
<<<<<<< HEAD
    "--normalization", type=str, default="data", choices=['data', 'imagenet'],
=======
    "--normalization",
    type=str,
    default="data",
    choices=["data", "imagenet"],
>>>>>>> bea85699
    help="""This specifies the normalization scheme to use
    when transforming the data for the model. Default is data-specific, but if you are using an
    ImageNet pretrained model, then specify 'imagenet' for quicker convergence.""",
)
parser.add_argument(
    "--data_size",
    type=str,
    default="normal",
    help="""Some datasets allow you to specify 'small' so that you have a data limited
    experiment."""
)

parser.add_argument(
    "--data_size", type=int, default=1023, choices=[64, 128, 256, 512, 1024], required=False,
    help="""The data size we want to use for the building task. Default is 1024, can 
    choose from 64, 128, 256, 512, and 1024."""
)

###################
# Encoder arguments
###################
<<<<<<< HEAD
parser.add_argument("--encoder", type=str, default="swav", choices=['swav', 'swav-b1', 'none', 'imagenet'],
                    help="""The encoder to use. Valid
    options include 'swav', 'swav-b1', 'none', or 'imagenet'. If you specify, 'swav', then the encoder will
    load the pretrained model using the SwAV self-supervised method on ImageNet. 'swav-b1' loads the 
    same pretrained model using SwAV self-supervised method on ImageNet and with an additional pretraining
    on the target data. 'none' loads a ResNet-50 with no pretrained weights (i.e., random weights). 
    'imagenet' loads the supervised pretrained model on ImageNet."""
                    )
=======
parser.add_argument(
    "--encoder",
    type=str,
    default="swav",
    choices=["swav", "none", "imagenet", "swav-s1", "swav-s2", "swav-s3", "swav-s4", "swav-c1"],
    help="""The encoder to use. Valid
    options include 'swav', 'none', or 'imagenet'. If you specify, 'swav', then the encoder will
    load the pretrained model using the SwAV self-supervised method on ImageNet. 'none' loads 
    a ResNet-50 with no pretrained weights (i.e., random weights). 'imagenet' loads the 
    supervised pretrained model on ImageNet.""",
)
>>>>>>> bea85699

# Fine tuning for encoder
parser.add_argument(
    "--fine_tune_encoder",
    type=bool,
    default=False,
    help="""Whether to fine tune the encoder during
    supervision. If False, then gradients will not be calculated on the encoder. If True, then
    the gradients will be calculated. This prolongs training time by a little more than a minute
    per epoch.""",
)

###################
# Decoder arguments
###################
<<<<<<< HEAD
parser.add_argument("--decoder", type=str, default="unet", choices=['unet'], help="""The decoder to use. By default
    the decoder is 'unet' and no other methods are supported at this time."""
                    )
=======
parser.add_argument(
    "--decoder",
    type=str,
    default="unet",
    choices=["unet"],
    help="""The decoder to use. By default
    the decoder is 'unet' and no other methods are supported at this time.""",
)
>>>>>>> bea85699

###################
# Training arguments
###################
<<<<<<< HEAD
parser.add_argument("--lr", type=float, default=1e-3,
                    help="The learning rate. Default 1e-3.")
=======
>>>>>>> bea85699
parser.add_argument(
    "--lr", type=float, default=1e-3, help="The learning rate. Default 1e-3."
)
parser.add_argument(
    "--weight_decay",
    type=float,
    default=0.0,
    help="Weight decay for parameters. Default 0.",
)
parser.add_argument(
    "--device",
    type=str,
    default="auto",
    help="""Whether to use the GPU. Default 'auto' which uses
    a GPU if they are available. It is recommended that you explicitly set the GPU using a value of 
    'cuda:0' or 'cuda:1' so that you can more easily track the model.""",
)
parser.add_argument(
<<<<<<< HEAD
    "--criterion", type=str, default="softiou", choices=['softiou', 'xent'],
=======
    "--criterion",
    type=str,
    default="softiou",
    choices=["softiou", "xent"],
>>>>>>> bea85699
    help="""Select the criterion to use. By default, the 
    criterion is 'softiou' (stylized: SoftIoU), and this should be the default value for semantic
    segmentation tasks, although 'xent' maps to Binary Cross Entropy Loss.""",
)
parser.add_argument(
    "--epochs", type=int, default=100, help="Number of epochs. Default 100."
)
<<<<<<< HEAD
parser.add_argument("--epochs", type=int, default=100,
                    help="Number of epochs. Default 100.")
parser.add_argument("--augment", type=bool, default=False, help="""Whether to apply advanced 
    augmentations. By default, this is False. However, this should almost always be turned to
    True for future experiments to prevent overfitting and to increase accuracy."""
                    )
=======
parser.add_argument(
    "--augment",
    type=bool,
    default=False,
    help="""Whether to apply advanced 
    augmentations. By default, this is False. However, this should almost always be turned to
    True for future experiments to prevent overfitting and to increase accuracy.""",
)
>>>>>>> bea85699

###################
# Logging arguments
###################
parser.add_argument(
    "--dump_path",
    type=str,
    default="./experiments/results/",
    help="Where to put the results for analysis.",
    required=True,
)
parser.add_argument(
    "--log_level",
    type=str,
    default="INFO",
    help="The log level to report on. Default 'INFO'",
)


def main():
    # Set up arguments
    global args
    args = parser.parse_args()
    validate_args()

    # Set up timer to time results
    overall_timer = utils.Timer()

    # Set up path for recording results
    try:
        os.makedirs(args.dump_path)
    except FileExistsError:
        print("Please delete the target directory if you would like to proceed.")
        return

    # Set up logger and log the arguments
    set_up_logger()
    logging.info(args)

    # Load the train dataset and the test dataset
    logging.info("Loading dataset...")
<<<<<<< HEAD
    train_data, test_data = datasets.load(
        args.task, args.normalization, args.augment, args.data_size)
=======
    train_data, test_data = datasets.load(args.task, args.normalization, args.augment, size=args.data_size)
>>>>>>> bea85699

    # Create the dataloader
    logging.info("Creating data loaders...")
    train_loader = DataLoader(
        train_data, batch_size=args.batch_size, shuffle=True)
    test_loader = DataLoader(
        test_data, batch_size=args.batch_size, shuffle=False)

    # Instantiate the model
    logging.info("Instantiating the model...")
    encoder = encoders.load(args.encoder)
    decoder = decoders.load(args.decoder, encoder)

    # Load model to GPU
    logging.info("Loading model to device...")
    global DEVICE
    DEVICE = set_device(args.device)
    print("Device is " + DEVICE)
    encoder = encoder.to(DEVICE)
    decoder = decoder.to(DEVICE)

    # Set up optimizer, depending on whether
    # we are fine-tuning or not
    if args.fine_tune_encoder:
        # Chain the iterators to combine them.
        params = chain(encoder.parameters(), decoder.parameters())
    else:
        params = decoder.parameters()

    logging.info("Setting up optimizer and criterion...")
    optimizer = torch.optim.Adam(
        params, lr=args.lr, weight_decay=args.weight_decay)
    criterion = metrics.load(args.criterion, DEVICE)

    epoch_timer = utils.Timer()
    monitor = utils.PerformanceMonitor(args.dump_path)
    best_test_loss = float("inf")
    for epoch in range(args.epochs):
        print(f"Beginning epoch {epoch}")
        logging.info(f"Beginning epoch {epoch}...")

        loss = train(train_loader, encoder, decoder, optimizer, criterion)
        monitor.log(epoch, "train", loss)

        loss = test(test_loader, encoder, decoder, criterion)
        monitor.log(epoch, "val", loss)
        logging.info(
            f"Epoch {epoch} took {epoch_timer.minutes_elapsed()} minutes.")
        epoch_timer.reset()

        if loss < best_test_loss:
            logging.info("Saving model")
            save_model(encoder, decoder, args.dump_path, "best.pt")
            best_test_loss = loss
    save_model(encoder, decoder, args.dump_path, "final.pt")
    logging.info(f"Code completed in {overall_timer.minutes_elapsed()}.")


def save_model(enc, dec, dump_path, name):
    torch.save(enc.state_dict(), os.path.join(dump_path, "enc_" + name))
    torch.save(dec.state_dict(), os.path.join(dump_path, "dec_" + name))


def train(loader, encoder, decoder, optimizer, criterion):

    if args.fine_tune_encoder:
        encoder.train()
    else:
        encoder.eval()

    decoder.train()
    criterion = criterion.to(DEVICE)
    avg_loss = utils.AverageMeter()
    num_batches = len(loader)
    for batch_idx, (inp, target) in enumerate(loader):
        if batch_idx % 10 == 0:
            print(f"Beginning batch {batch_idx} of {num_batches}")
        logging.debug(f"Training batch {batch_idx}...")
        # Move to the GPU
        inp = inp.to(DEVICE)
        target = target.to(DEVICE)

        if args.fine_tune_encoder:
            output = encoder(inp)
        else:
            with torch.no_grad():
                output = encoder(inp)

        output = decoder(output)
        loss = criterion(output, target)

        if batch_idx % 10 == 0:
            print(f"\t Train Loss: {loss.item()}")
        # Calculate the gradients
        optimizer.zero_grad()
        loss.backward()
        avg_loss.update(loss.item(), inp.size(0))
        # Step forward
        optimizer.step()

    return avg_loss.avg


@torch.no_grad()
def test(data_loader, encoder, decoder, criterion):

    encoder.eval()
    decoder.eval()
    criterion = criterion.to(DEVICE)
    avg_loss = utils.AverageMeter()
    for batch_idx, (inp, target) in enumerate(data_loader):
        # Move to the GPU
        if batch_idx % 100 == 0:
            print(f"Testing batch {batch_idx}")
        inp = inp.to(DEVICE)
        target = target.to(DEVICE)

        # Compute output
        output = decoder(encoder(inp))
        loss = criterion(output, target)
        avg_loss.update(loss.item(), inp.size(0))
        if batch_idx % 10 == 0:
            print(f"\t Test Loss: {loss.item()}")

    return avg_loss.avg


def validate_args():
    """
    This function ensures that several criteria
    are met before proceeding.
    """

    if args.task is None:
        raise Exception("A task must be specified.")
    if args.encoder is None:
        raise Exception("An encoder must be specified.")
    if args.decoder is None:
        raise Exception("A decoder must be specified.")


def set_up_logger():
    logging.basicConfig(
        filename=os.path.join(args.dump_path, "output.log"),
        filemode="w",
        level=args.log_level,
        format="%(asctime)s - %(levelname)s - %(message)s",
    )


def set_device(d):
    if d == "auto":
        device = "cuda" if torch.cuda.is_available() else "cpu"
    else:
        device = d
    return device


if __name__ == "__main__":
    main()<|MERGE_RESOLUTION|>--- conflicted
+++ resolved
@@ -11,7 +11,7 @@
 
 # Create parser
 parser = argparse.ArgumentParser(
-    description="""This script loads an encoder, a decoder, and a 
+    description="""This script loads an encoder, a decoder, and a
     task, then trains using the specified set up on that task."""
 )
 
@@ -19,16 +19,9 @@
 # Data args
 ###################
 parser.add_argument(
-<<<<<<< HEAD
-    "--task", type=str, default=None, choices=['solar', 'building'], required=True,
-=======
-    "--task",
-    type=str,
-    default=None,
-    choices=["solar", "crop_delineation"],
+    "--task", type=str, default=None, choices=['solar', 'building', 'crop_delineation'],
     required=True,
->>>>>>> bea85699
-    help="""The training task to attempt. Valid tasks 
+    help="""The training task to attempt. Valid tasks
     include 'solar' [todo -- add the list of tasks as they are developed].""",
 )
 parser.add_argument(
@@ -39,14 +32,10 @@
     was found to work optimally on the GPUs we experiment with.""",
 )
 parser.add_argument(
-<<<<<<< HEAD
-    "--normalization", type=str, default="data", choices=['data', 'imagenet'],
-=======
     "--normalization",
     type=str,
     default="data",
     choices=["data", "imagenet"],
->>>>>>> bea85699
     help="""This specifies the normalization scheme to use
     when transforming the data for the model. Default is data-specific, but if you are using an
     ImageNet pretrained model, then specify 'imagenet' for quicker convergence.""",
@@ -59,37 +48,20 @@
     experiment."""
 )
 
-parser.add_argument(
-    "--data_size", type=int, default=1023, choices=[64, 128, 256, 512, 1024], required=False,
-    help="""The data size we want to use for the building task. Default is 1024, can 
-    choose from 64, 128, 256, 512, and 1024."""
-)
-
 ###################
 # Encoder arguments
 ###################
-<<<<<<< HEAD
-parser.add_argument("--encoder", type=str, default="swav", choices=['swav', 'swav-b1', 'none', 'imagenet'],
-                    help="""The encoder to use. Valid
-    options include 'swav', 'swav-b1', 'none', or 'imagenet'. If you specify, 'swav', then the encoder will
-    load the pretrained model using the SwAV self-supervised method on ImageNet. 'swav-b1' loads the 
-    same pretrained model using SwAV self-supervised method on ImageNet and with an additional pretraining
-    on the target data. 'none' loads a ResNet-50 with no pretrained weights (i.e., random weights). 
-    'imagenet' loads the supervised pretrained model on ImageNet."""
-                    )
-=======
 parser.add_argument(
     "--encoder",
     type=str,
     default="swav",
-    choices=["swav", "none", "imagenet", "swav-s1", "swav-s2", "swav-s3", "swav-s4", "swav-c1"],
+    choices=["swav", "none", "imagenet", "swav-s1", "swav-s2", "swav-s3", "swav-s4", "swav-c1", 'swav-b1'],
     help="""The encoder to use. Valid
     options include 'swav', 'none', or 'imagenet'. If you specify, 'swav', then the encoder will
-    load the pretrained model using the SwAV self-supervised method on ImageNet. 'none' loads 
-    a ResNet-50 with no pretrained weights (i.e., random weights). 'imagenet' loads the 
+    load the pretrained model using the SwAV self-supervised method on ImageNet. 'none' loads
+    a ResNet-50 with no pretrained weights (i.e., random weights). 'imagenet' loads the
     supervised pretrained model on ImageNet.""",
 )
->>>>>>> bea85699
 
 # Fine tuning for encoder
 parser.add_argument(
@@ -105,11 +77,6 @@
 ###################
 # Decoder arguments
 ###################
-<<<<<<< HEAD
-parser.add_argument("--decoder", type=str, default="unet", choices=['unet'], help="""The decoder to use. By default
-    the decoder is 'unet' and no other methods are supported at this time."""
-                    )
-=======
 parser.add_argument(
     "--decoder",
     type=str,
@@ -118,16 +85,10 @@
     help="""The decoder to use. By default
     the decoder is 'unet' and no other methods are supported at this time.""",
 )
->>>>>>> bea85699
 
 ###################
 # Training arguments
 ###################
-<<<<<<< HEAD
-parser.add_argument("--lr", type=float, default=1e-3,
-                    help="The learning rate. Default 1e-3.")
-=======
->>>>>>> bea85699
 parser.add_argument(
     "--lr", type=float, default=1e-3, help="The learning rate. Default 1e-3."
 )
@@ -142,42 +103,29 @@
     type=str,
     default="auto",
     help="""Whether to use the GPU. Default 'auto' which uses
-    a GPU if they are available. It is recommended that you explicitly set the GPU using a value of 
+    a GPU if they are available. It is recommended that you explicitly set the GPU using a value of
     'cuda:0' or 'cuda:1' so that you can more easily track the model.""",
 )
 parser.add_argument(
-<<<<<<< HEAD
-    "--criterion", type=str, default="softiou", choices=['softiou', 'xent'],
-=======
     "--criterion",
     type=str,
     default="softiou",
     choices=["softiou", "xent"],
->>>>>>> bea85699
-    help="""Select the criterion to use. By default, the 
+    help="""Select the criterion to use. By default, the
     criterion is 'softiou' (stylized: SoftIoU), and this should be the default value for semantic
     segmentation tasks, although 'xent' maps to Binary Cross Entropy Loss.""",
 )
 parser.add_argument(
     "--epochs", type=int, default=100, help="Number of epochs. Default 100."
 )
-<<<<<<< HEAD
-parser.add_argument("--epochs", type=int, default=100,
-                    help="Number of epochs. Default 100.")
-parser.add_argument("--augment", type=bool, default=False, help="""Whether to apply advanced 
-    augmentations. By default, this is False. However, this should almost always be turned to
-    True for future experiments to prevent overfitting and to increase accuracy."""
-                    )
-=======
 parser.add_argument(
     "--augment",
     type=bool,
     default=False,
-    help="""Whether to apply advanced 
+    help="""Whether to apply advanced
     augmentations. By default, this is False. However, this should almost always be turned to
     True for future experiments to prevent overfitting and to increase accuracy.""",
 )
->>>>>>> bea85699
 
 ###################
 # Logging arguments
@@ -219,13 +167,8 @@
 
     # Load the train dataset and the test dataset
     logging.info("Loading dataset...")
-<<<<<<< HEAD
     train_data, test_data = datasets.load(
         args.task, args.normalization, args.augment, args.data_size)
-=======
-    train_data, test_data = datasets.load(args.task, args.normalization, args.augment, size=args.data_size)
->>>>>>> bea85699
-
     # Create the dataloader
     logging.info("Creating data loaders...")
     train_loader = DataLoader(
